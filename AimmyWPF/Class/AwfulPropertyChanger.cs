﻿using System;

namespace AimmyWPF.Class
{
    public static class AwfulPropertyChanger
    {
        // Reference: https://www.codeproject.com/Questions/5363839/How-to-change-property-of-element-from-outside-of
        // not a good coder nori

        // FOV Color
        public static void PostColor(System.Windows.Media.Color newcolor) => ReceiveColor?.Invoke(newcolor);

        public static Action<System.Windows.Media.Color> ReceiveColor { private get; set; } = null;

        // FOV Size
        public static void PostNewFOVSize() => ReceiveFOVSize?.Invoke();

        public static Action ReceiveFOVSize { private get; set; } = null;

        // FOV Following
        public static void PostTravellingFOV(bool TravellingState) => ReceiveTravellingFOV?.Invoke(TravellingState);

        public static Action<bool> ReceiveTravellingFOV { private get; set; } = null;

        // PDW Size
        public static void PostPDWSize(int newint) => ReceivePDWSize?.Invoke(newint);

        public static Action<int> ReceivePDWSize { private get; set; } = null;

        // PDW Corner Radius
        public static void PostPDWCornerRadius(int newint) => ReceivePDWCornerRadius?.Invoke(newint);

        public static Action<int> ReceivePDWCornerRadius { private get; set; } = null;

        // PDW Border Thickness
<<<<<<< HEAD
        public static void PostPDWBorderThickness(double newdouble) => ReceivePDWBorderThickness?.Invoke(newdouble);
        public static Action<double> ReceivePDWBorderThickness { private get; set; } = null;
=======
        public static void PostPDWBorderThickness(int newint) => ReceivePDWBorderThickness?.Invoke(newint);

        public static Action<int> ReceivePDWBorderThickness { private get; set; } = null;
>>>>>>> d040e4c5

        // PDW Border Thickness
        public static void PostPDWOpacity(double newdouble) => ReceivePDWOpacity?.Invoke(newdouble);

        public static Action<double> ReceivePDWOpacity { private get; set; } = null;
    }
}<|MERGE_RESOLUTION|>--- conflicted
+++ resolved
@@ -33,14 +33,9 @@
         public static Action<int> ReceivePDWCornerRadius { private get; set; } = null;
 
         // PDW Border Thickness
-<<<<<<< HEAD
         public static void PostPDWBorderThickness(double newdouble) => ReceivePDWBorderThickness?.Invoke(newdouble);
+
         public static Action<double> ReceivePDWBorderThickness { private get; set; } = null;
-=======
-        public static void PostPDWBorderThickness(int newint) => ReceivePDWBorderThickness?.Invoke(newint);
-
-        public static Action<int> ReceivePDWBorderThickness { private get; set; } = null;
->>>>>>> d040e4c5
 
         // PDW Border Thickness
         public static void PostPDWOpacity(double newdouble) => ReceivePDWOpacity?.Invoke(newdouble);
